--- conflicted
+++ resolved
@@ -346,7 +346,7 @@
     }
 
     // find all leaf nodes near the given position (for multi-zone spanning)
-    findNodesNearPosition(x, y, threshold = 60) {
+    findNodesNearPosition(x, y, threshold) {
         let nearbyNodes = [];
         let insideNodes = [];
 
@@ -380,23 +380,21 @@
 
     // check if two nodes are adjacent (share an edge)
     areNodesAdjacent(node1, node2) {
-        if (!node1 || !node2) return false;
-
-        let tolerance = 15;
+        if (!node1 || !node2) return false;    
 
         // Check horizontal adjacency (left/right)
-        let horizontalOverlap = !(node1.rect.y + node1.rect.height <= node2.rect.y + tolerance ||
-                                  node2.rect.y + node2.rect.height <= node1.rect.y + tolerance);
-
-        let node1RightOfNode2 = Math.abs(node1.rect.x - (node2.rect.x + node2.rect.width)) <= tolerance;
-        let node2RightOfNode1 = Math.abs(node2.rect.x - (node1.rect.x + node1.rect.width)) <= tolerance;
+        let horizontalOverlap = !(node1.rect.y + node1.rect.height <= node2.rect.y ||
+                                  node2.rect.y + node2.rect.height <= node1.rect.y);
+
+        let node1RightOfNode2 = Math.abs(node1.rect.x - (node2.rect.x + node2.rect.width));
+        let node2RightOfNode1 = Math.abs(node2.rect.x - (node1.rect.x + node1.rect.width));
 
         // Check vertical adjacency (top/bottom)
-        let verticalOverlap = !(node1.rect.x + node1.rect.width <= node2.rect.x + tolerance ||
-                                node2.rect.x + node2.rect.width <= node1.rect.x + tolerance);
-
-        let node1BelowNode2 = Math.abs(node1.rect.y - (node2.rect.y + node2.rect.height)) <= tolerance;
-        let node2BelowNode1 = Math.abs(node2.rect.y - (node1.rect.y + node1.rect.height)) <= tolerance;
+        let verticalOverlap = !(node1.rect.x + node1.rect.width <= node2.rect.x ||
+                                node2.rect.x + node2.rect.width <= node1.rect.x);
+
+        let node1BelowNode2 = Math.abs(node1.rect.y - (node2.rect.y + node2.rect.height));
+        let node2BelowNode1 = Math.abs(node2.rect.y - (node1.rect.y + node1.rect.height));
 
         return (horizontalOverlap && (node1RightOfNode2 || node2RightOfNode1)) ||
                (verticalOverlap && (node1BelowNode2 || node2BelowNode1));
@@ -815,44 +813,54 @@
     #enableSnappingModifiers;
     #enableMultiSnappingModifiers;
     #enableAdjacentMerging;
+    #mergingRadius;
     
-    constructor(tree, enableSnappingModifiers, enableMultiSnappingModifiers, enableAdjacentMerging) {
+    constructor(tree, enableSnappingModifiers, enableMultiSnappingModifiers, enableAdjacentMerging, mergingRadius) {
         super(tree);
         this.#enableSnappingModifiers = enableSnappingModifiers;
         this.#enableMultiSnappingModifiers = enableMultiSnappingModifiers;
         this.#enableAdjacentMerging = enableAdjacentMerging;
+        this.#mergingRadius = mergingRadius;        
     }
 
     onMotion(x, y, state) {
         var snappingEnabled = this.#enableSnappingModifiers.length == 0 || this.#enableSnappingModifiers.some((e) => (state & e));
-
         if (!snappingEnabled) {
             return this.cancel();
         }
-
-<<<<<<< HEAD
+        
+        let node = this.tree.findNodeAtPosition(x, y);
+        if(!node){
+            return OperationResult.notHandled();
+        }
+
+        // first check for multi-region snapping using the key modifier
         const multiSnapEnabled = this.#enableMultiSnappingModifiers.some((e) => (state & e));
-
-        // Find node at mouse position
-        let node = this.tree.findNodeAtPosition(x, y);
-        if (!node) {
-            if(!multiSnapEnabled){
-                return this.cancel();
-            }
-
-            return OperationResult.notHandled();
-        }
-
-        // activate the region to snap into
-        this.showRegions = true;
-
-        if(!multiSnapEnabled) {
+        
+        // if multi-region snapping is enabled the regions that are snapping destinations are retained
+        // this allows the user to expand the snapping region by moving around.
+        // if multi-region snapping is not enabled we first clear all snapping destinations
+        if(!multiSnapEnabled) {        
             this.tree.forSelfAndDescendants(n => {
                 n.isSnappingDestination = false;
                 n.isHighlighted = false;
             });
-            this.tree.insetNode = null;
-        } else {
+            this.tree.insetNode = null;            
+        }
+
+        // the regions in a radius around the mouse position will become snapping destinations
+        const regionSelectionRadius = this.#enableAdjacentMerging ? this.#mergingRadius : 0;        
+        
+        // find the regions with the radius and set them as snapping destinations
+        let nearbyNodes = this.tree.findNodesNearPosition(x, y, regionSelectionRadius);                
+        nearbyNodes.forEach(node => {
+            node.isSnappingDestination = true;
+            node.isHighlighted = true;
+        });
+
+        // show multi-region insetnode if there are multiple snapping destinations
+        const snappingDestinations = this.tree.findAllNodes(n => n.isSnappingDestination);
+        if(snappingDestinations.length > 1) {
             const multisnapRect = this.multisnapRect();
             if(!this.tree.insetNode){
                 this.tree.insetNode = new LayoutNode(0);
@@ -862,53 +870,14 @@
                 this.tree.insetNode.isHighlighted = true;
             }            
             this.tree.insetNode.rect = multisnapRect;
-        }
-
-        node.isSnappingDestination = true;
-        node.isHighlighted = true;
-=======
-        // Find nodes near mouse position for multi-zone spanning
-        let nearbyNodes = this.tree.findNodesNearPosition(x, y);
-        if (!nearbyNodes || nearbyNodes.length === 0) {
-            return this.cancel();
-        }
-
-        // Reset all snapping destinations and highlighting
-        this.tree.forSelfAndDescendants(n => {
-            n.isSnappingDestination = false;
-            n.isHighlighted = false;
-        });
->>>>>>> a01ff666
-
-        // For multi-zone spanning, check if nodes are adjacent
-        if (nearbyNodes.length > 1) {
-            let adjacentNodes = [];
-            let mainNode = nearbyNodes[0]; // The primary node
-            adjacentNodes.push(mainNode);
-
-            // Find all nodes adjacent to the main node
-            for (let i = 1; i < nearbyNodes.length; i++) {
-                if (this.tree.areNodesAdjacent(mainNode, nearbyNodes[i])) {
-                    adjacentNodes.push(nearbyNodes[i]);
-                }
-            }
-
-            // Set all adjacent nodes as snapping destinations
-            adjacentNodes.forEach(node => {
-                node.isSnappingDestination = true;
-                node.isHighlighted = true;
-            });
         } else {
-            // Single zone
-            nearbyNodes[0].isSnappingDestination = true;
-            nearbyNodes[0].isHighlighted = true;
-        }
-
+            this.tree.insetNode = null;
+        }
+            
         this.showRegions = true;
         return OperationResult.handledAndRedraw();
     }
 
-<<<<<<< HEAD
     multisnapRect() {
         let snapToNodes = this.tree.findAllNodes(n => n.isSnappingDestination);
 
@@ -946,49 +915,10 @@
 
         const snapToNode = this.tree.findNode(n => n.isSnappingDestination);
         if (!snapToNode) {
-=======
-    currentSnapToRect() {
-        // Find all nodes that are snapping destinations
-        let snapToNodes = [];
-        this.tree.forSelfAndDescendants(n => {
-            if (n.isSnappingDestination) {
-                snapToNodes.push(n);
-            }
-        });
-
-        if (snapToNodes.length === 0) {
->>>>>>> a01ff666
             return null;
         }
 
-        if (snapToNodes.length === 1) {
-            // Single zone
-            return snapToNodes[0].snapRect();
-        }
-
-        // Multiple zones - calculate combined rectangle
-        let combinedRect = null;
-        snapToNodes.forEach(node => {
-            let nodeRect = node.snapRect();
-            if (!combinedRect) {
-                combinedRect = { ...nodeRect };
-            } else {
-                // Expand combined rectangle to include this node
-                let left = Math.min(combinedRect.x, nodeRect.x);
-                let top = Math.min(combinedRect.y, nodeRect.y);
-                let right = Math.max(combinedRect.x + combinedRect.width, nodeRect.x + nodeRect.width);
-                let bottom = Math.max(combinedRect.y + combinedRect.height, nodeRect.y + nodeRect.height);
-
-                combinedRect = {
-                    x: left,
-                    y: top,
-                    width: right - left,
-                    height: bottom - top
-                };
-            }
-        });
-
-        return combinedRect;
+        return snapToNode.snapRect();
     }
 
     cancel() {
